--- conflicted
+++ resolved
@@ -34,12 +34,6 @@
         )
         .expect("Failed to parse max_programs_per_thread");
 
-<<<<<<< HEAD
-        compile(&expression)
-            .expect("Failed to compile JQ expression");
-        let duration = start.elapsed();
-        println!("JQ compilation time: {duration:?}");
-=======
         let start = Instant::now();
         compile(&expression).expect("Failed to compile JQ expression");
         println!(
@@ -47,7 +41,6 @@
             std::thread::current().id(),
             start.elapsed()
         );
->>>>>>> ee905c7c
 
         PayloadTransformer {
             expression,
@@ -60,18 +53,11 @@
 
         match input {
             Data::Json(value) => {
-<<<<<<< HEAD
-                let input_str = serde_json::to_string(&value).map_err(|err| DAGError::ExecutionError {
-                    node_id: "unknown".to_string(),
-                    reason: format!("Failed to serialize input: {err}"),
-                })?;
-=======
                 let input_str =
                     serde_json::to_string(&value).map_err(|err| DAGError::ExecutionError {
                         node_id: "unknown".to_string(),
                         reason: format!("Failed to serialize input: {err}"),
                     })?;
->>>>>>> ee905c7c
 
                 let start = Instant::now();
                 COMPILED_PROGRAMS.with(|programs| {
@@ -116,25 +102,7 @@
                     })
                     .map_err(|err| DAGError::ExecutionError {
                         node_id: "unknown".to_string(),
-<<<<<<< HEAD
-                        reason: format!("Failed to compile JQ expression: {err}"),
-                    })?;
-                let duration = start.elapsed();
-                println!("JQ compilation time: {duration:?}");
 
-                let start = Instant::now();
-                let output_str = transformation.run(&input_str).map_err(|err| DAGError::ExecutionError {
-                    node_id: "unknown".to_string(),
-                    reason: format!("Failed to execute jq: {err}"),
-                })?;
-                let duration = start.elapsed();
-                println!("JQ execution time: {duration:?}");
-
-                let output_json: Value = serde_json::from_str(&output_str).map_err(|err| DAGError::ExecutionError {
-                    node_id: "unknown".to_string(),
-                    reason: format!("Failed to parse jq output: {err}"),
-                })?;
-=======
                         reason: format!("Failed to execute jq: {err}"),
                     })?;
 
@@ -150,7 +118,6 @@
                         node_id: "unknown".to_string(),
                         reason: format!("Failed to parse jq output: {err}"),
                     })?;
->>>>>>> ee905c7c
 
                 Ok(Data::Json(output_json))
             }
