--- conflicted
+++ resolved
@@ -302,22 +302,15 @@
     configured_component_cache: Arc<RwLock<HashMap<ComponentKey, Arc<dyn Component>>>>,
 }
 
-<<<<<<< HEAD
+
 impl Default for Registry {
-=======
-impl Default for ComponentRegistry {
->>>>>>> ee905c7c
     fn default() -> Self {
         Self::new()
     }
 }
 
-<<<<<<< HEAD
 impl Registry {
     #[must_use]
-=======
-impl ComponentRegistry {
->>>>>>> ee905c7c
     pub fn new() -> Self {
         Self {
             components: HashMap::new(),
@@ -339,17 +332,8 @@
     /// # Errors
     /// Returns `ComponentError::NotRegistered` if the component type is not registered.
     /// Returns `ComponentError::CacheError` if there's an error accessing the cache.
-<<<<<<< HEAD
     pub fn get_configured(&self, name: &str, config: &Value) -> Result<Arc<dyn Component>, Error> {
         let config_hash = Self::calculate_config_hash(config);
-=======
-    pub fn get_configured(
-        &self,
-        name: &str,
-        config: Value,
-    ) -> Result<Arc<dyn Component>, ComponentError> {
-        let config_hash = Self::calculate_config_hash(&config);
->>>>>>> ee905c7c
         let key = ComponentKey {
             component_type: name.to_string(),
             config_hash,
@@ -361,13 +345,7 @@
                 return Ok(Arc::clone(component));
             }
         } else {
-<<<<<<< HEAD
             return Err(Error::CacheError("Failed to acquire read lock".to_string()));
-=======
-            return Err(ComponentError::CacheError(
-                "Failed to acquire read lock".to_string(),
-            ));
->>>>>>> ee905c7c
         }
 
         let factory = self
@@ -381,11 +359,7 @@
             cache.insert(key, Arc::clone(&component));
             Ok(component)
         } else {
-<<<<<<< HEAD
             Err(Error::CacheError(
-=======
-            Err(ComponentError::CacheError(
->>>>>>> ee905c7c
                 "Failed to acquire write lock".to_string(),
             ))
         }
@@ -394,14 +368,7 @@
     /// Gets the raw component factory. This is primarily for internal use
     /// or advanced cases where you need to manage component configuration yourself.
     #[must_use]
-<<<<<<< HEAD
     pub fn get(&self, name: &str) -> Option<&RegisteredComponent> {
-=======
-    pub fn get(
-        &self,
-        name: &str,
-    ) -> Option<&Arc<dyn Fn(Value) -> Arc<dyn Component> + Send + Sync>> {
->>>>>>> ee905c7c
         self.components.get(name)
     }
 
@@ -415,24 +382,16 @@
 
 impl std::fmt::Debug for Registry {
     fn fmt(&self, f: &mut std::fmt::Formatter<'_>) -> std::fmt::Result {
-<<<<<<< HEAD
         f.debug_struct("Registry")
-=======
-        f.debug_struct("ComponentRegistry")
->>>>>>> ee905c7c
             .field(
                 "registered_components",
                 &self.components.keys().collect::<Vec<_>>(),
             )
-<<<<<<< HEAD
-            .finish_non_exhaustive()
-=======
             .field(
                 "configured_component_cache",
                 &self.configured_component_cache.read().unwrap().len(),
             )
             .finish()
->>>>>>> ee905c7c
     }
 }
 
@@ -445,17 +404,11 @@
 impl std::fmt::Display for Error {
     fn fmt(&self, f: &mut std::fmt::Formatter<'_>) -> std::fmt::Result {
         match self {
-<<<<<<< HEAD
             Error::NotRegistered(name) => {
                 write!(f, "Component type '{name}' not registered")
             }
             Error::CacheError(msg) => write!(f, "Component cache error: {msg}"),
-=======
-            ComponentError::NotRegistered(name) => {
-                write!(f, "Component type '{name}' not registered")
-            }
-            ComponentError::CacheError(msg) => write!(f, "Component cache error: {msg}"),
->>>>>>> ee905c7c
+
         }
     }
 }