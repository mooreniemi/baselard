--- conflicted
+++ resolved
@@ -150,10 +150,6 @@
         let execution_time = component.execution_time;
         let notifiers = Arc::clone(&notifiers);
         let outputs = Arc::clone(&outputs);
-<<<<<<< HEAD
-        let start_time = start_time;
-=======
->>>>>>> ee905c7c
 
         let handle = task::spawn_blocking(move || {
             execute_component_blocking(
